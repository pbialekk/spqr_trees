--- conflicted
+++ resolved
@@ -61,13 +61,9 @@
 /// Additionally, it classifies each edge as either a `Tree` edge or a `Back` edge,
 /// updating the `edge_type` field in the graph accordingly. After the DFS,
 /// all edges in `graph.edges` are oriented from source to target.
-<<<<<<< HEAD
-pub fn run_palm_dfs(graph: &mut GraphInternal, root: usize) {
-=======
 ///
 /// The idea is pretty simple: we run DFS and we update `low1` and `low2` when we can
-pub(crate) fn run_palm_dfs(graph: &mut GraphInternal, root: usize) {
->>>>>>> 9a7a253b
+pub fn run_palm_dfs(graph: &mut GraphInternal, root: usize) {
     let mut time = 0;
     dfs(root, &mut time, graph);
 
