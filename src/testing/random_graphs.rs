use crate::EdgeLabel;
use crate::UnGraph;
use crate::block_cut::get_block_cut_tree;
use petgraph::visit::NodeIndexable;
use rand::Rng;
use rand::SeedableRng;
use rand::rngs::StdRng;

/// This function generates a random undirected connected graph.
/// It allows multiple edges and self-loops.
/// Based on spanning tree.
#[allow(dead_code)]
<<<<<<< HEAD
pub fn random_graph(n: usize, m: usize, seed: usize) -> UnGraph {
=======
pub(crate) fn random_connected_graph(n: usize, m: usize, seed: usize) -> UnGraph {
>>>>>>> 9a7a253b
    let mut rng = StdRng::seed_from_u64(seed as u64);
    let mut graph = UnGraph::new_undirected();

    for i in 0..n {
        graph.add_node(i.try_into().unwrap());
        if i > 0 {
            let j = rng.random_range(0..i);
            graph.add_edge(graph.from_index(i), graph.from_index(j), EdgeLabel::Real);
        }
    }

    let mut num_edges = n - 1;

    while num_edges < m {
        let s = rng.random_range(0..n);
        let t = rng.random_range(0..n);
        if s == t  {
            continue; // skip self-loops
        }
        graph.add_edge(graph.from_index(s), graph.from_index(t), EdgeLabel::Real);
        num_edges += 1;
    }

    graph
}

/// Generates a random tree.
#[allow(dead_code)]
pub(crate) fn random_tree(n: usize, seed: usize) -> UnGraph {
    let mut rng = StdRng::seed_from_u64(seed as u64);
    let mut graph = UnGraph::new_undirected();

    for i in 0..n {
        graph.add_node(i.try_into().unwrap());
        if i > 0 {
            let j = rng.random_range(0..i);
            graph.add_edge(graph.from_index(i), graph.from_index(j), EdgeLabel::Real);
        }
    }

    graph
} 

/// Generates a random biconnected graph.
/// Takes first biconnected component of BC Tree of a random graph.
#[allow(dead_code)]
<<<<<<< HEAD
pub fn random_biconnected_graph(n: usize, m: usize, seed: usize) -> UnGraph {
    let graph = random_graph(n, m, seed);
=======
pub(crate) fn random_biconnected_graph(n: usize, m: usize, seed: usize) -> UnGraph {
    let graph = random_connected_graph(n, m, seed);
>>>>>>> 9a7a253b

    let bct = get_block_cut_tree(&graph);

    bct.blocks[0].clone()
}<|MERGE_RESOLUTION|>--- conflicted
+++ resolved
@@ -10,11 +10,7 @@
 /// It allows multiple edges and self-loops.
 /// Based on spanning tree.
 #[allow(dead_code)]
-<<<<<<< HEAD
-pub fn random_graph(n: usize, m: usize, seed: usize) -> UnGraph {
-=======
-pub(crate) fn random_connected_graph(n: usize, m: usize, seed: usize) -> UnGraph {
->>>>>>> 9a7a253b
+pub fn random_connected_graph(n: usize, m: usize, seed: usize) -> UnGraph {
     let mut rng = StdRng::seed_from_u64(seed as u64);
     let mut graph = UnGraph::new_undirected();
 
@@ -61,13 +57,8 @@
 /// Generates a random biconnected graph.
 /// Takes first biconnected component of BC Tree of a random graph.
 #[allow(dead_code)]
-<<<<<<< HEAD
 pub fn random_biconnected_graph(n: usize, m: usize, seed: usize) -> UnGraph {
-    let graph = random_graph(n, m, seed);
-=======
-pub(crate) fn random_biconnected_graph(n: usize, m: usize, seed: usize) -> UnGraph {
     let graph = random_connected_graph(n, m, seed);
->>>>>>> 9a7a253b
 
     let bct = get_block_cut_tree(&graph);
 
